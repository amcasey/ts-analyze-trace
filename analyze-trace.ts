// node ./analyze-trace.js vendor/mui/trace.json vendor/mui/types.json --json output.json

type Opts = {
    json?: string, 
    thresholdDuration?: string
    minDuration?: string
    minPercentage?: string
}

const args: string[] = []
const opts: Opts  = {}

let foundOpt: string | undefined = undefined
process.argv.forEach((arg, i) => {
    if (foundOpt) {
        opts[foundOpt] = arg
        foundOpt = undefined
        return
    }

    if (arg.startsWith("--")) {
        foundOpt = arg.replace("--", "")
    } else {
        args.push(arg)
    }
});

if (args.length !== 3 && args.length != 4) {
    const path = require("path");
    console.error(`Usage: ${path.basename(process.argv[0])} ${path.basename(process.argv[1])} trace_path [type_path]`);
    console.error(`Options:  --json              [path]           Prints a JSON object of the results to stdout`);
    console.error(`          --thresholdDuration [default: 50000] How many ms should a span with children use for highlighting`);
    console.error(`          --minDuration       [default: 10000] How long should a single span take before being classed as interesting`);
    console.error(`          --minPercentage     [default: 0.6]   The threshold for being interesting based on % of call stack`);
    process.exit(1);
}

import { assert } from "console";
import chalk = require("chalk");
import treeify = require("treeify");
import fs = require("fs");
import path = require("path");

import getTypeTree = require("./get-type-tree");
import normalizePositions = require("./normalize-positions");

const Parser = require("jsonparse");

const tracePath = process.argv[2];
const typesPath = process.argv[3];

if (!fs.existsSync(tracePath)) {
    console.error(`${tracePath} does not exist`);
    process.exit(2);
}

if (typesPath && !fs.existsSync(typesPath)) {
    console.error(`${typesPath} does not exist`);
    process.exit(3);
}

const thresholdDuration = Number(opts.thresholdDuration) || 5E5; // microseconds
const minDuration = Number(opts.minDuration) || 1E5; // microseconds
const minPercentage = Number(opts.minPercentage) || 0.6;

main().catch(err => console.error(`Internal Error: ${err.message}\n${err.stack}`));

type LineChar = normalizePositions.LineChar;
type PositionMap = Map<string, Map<string, LineChar>>; // Path to position (offset or LineChar) to LineChar

interface Event {
    ph: string;
    ts: string;
    dur?: string;
    name: string;
    cat: string;
    args?: any;
}

interface EventSpan {
    event?: Event;
    start: number;
    end: number;
    children: EventSpan[];
    typeTree?: any;
}

interface ParseResult {
    minTime: number;
    maxTime: number;
    spans: EventSpan[];
    unclosedStack: Event[];
}

function parse(tracePath: string): Promise<ParseResult> {
    return new Promise<ParseResult>(resolve => {
        const p = new Parser();

        let minTime = Infinity;
        let maxTime = 0;
        const unclosedStack: Event[] = []; // Sorted in increasing order of start time (even when below timestamp resolution)
        const spans: EventSpan[] = []; // Sorted in increasing order of end time, then increasing order of start time (even when below timestamp resolution)
        p.onValue = function (value: any) {
            if (this.stack.length !== 1) return;
            assert(this.mode === Parser.C.ARRAY, `Unexpected mode ${this.mode}`);
            this.value = [];

            // Metadata objects are uninteresting
            if (value.ph === "M") return;

            // TODO (https://github.com/amcasey/ts-analyze-trace/issues/1)
            if (value.ph === "i" || value.ph === "I") return;

            const event = value as Event;

            if (event.ph === "B") {
                unclosedStack.push(event);
                return;
            }

            let span: EventSpan;
            if (event.ph === "E") {
                const beginEvent = unclosedStack.pop()!;
                span = { event: beginEvent, start: +beginEvent.ts, end: +event.ts, children: [] };
            }
            else if (event.ph === "X") {
                const start = +event.ts;
                const duration = +event.dur!;
                span = { event, start, end: start + duration, children: [] }
            }
            else {
                assert(false, `Unknown event phase ${event.ph}`);
                return;
            }

            minTime = Math.min(minTime, span.start);
            maxTime = Math.max(maxTime, span.end);

            if ((span.end - span.start) >= minDuration) {
                spans.push(span);
            }
        }

        const readStream = fs.createReadStream(tracePath);
        readStream.on("data", chunk => p.write(chunk));
        readStream.on("end", () => {
            resolve({
                minTime,
                maxTime,
                spans: spans,
                unclosedStack: unclosedStack,
            });
        });
    });
}


async function main(): Promise<void> {
    const { minTime, maxTime, spans, unclosedStack } = await parse(tracePath);
    if (unclosedStack.length) {
        console.log("Trace ended unexpectedly");

        while (unclosedStack.length) {
            const event = unclosedStack.pop()!;
            console.log(`> ${event.name}: ${JSON.stringify(event.args)}`);
            spans.push({ event, start: +event.ts, end: maxTime, children: [] });
        }

        console.log();
    }

    spans.sort((a, b) => a.start - b.start);

    const root: EventSpan = { start: minTime, end: maxTime, children: [] };
    const stack = [ root ];

    for (const span of spans) {
        let i = stack.length - 1;
        for (; i > 0; i--) { // No need to check root at stack[0]
            const curr = stack[i];
            if (curr.end > span.start) {
                // Pop down to parent
                stack.length = i + 1;
                break;
            }
        }

        const parent = stack[i];
        const duration = span.end - span.start;
        if (duration >= thresholdDuration || duration >= minPercentage * (parent.end - parent.start)) {
            parent.children.push(span);
            stack.push(span);
        }
    }

    await makeHotStacks(root);
}

type TreeNode = {
    type: string
    time?: string
    message: string
    terseMessage: string
    start?: {
        file: string
        offset?: number
    },
    end?: {
        file: string
        offset?: number
    }
    children: TreeNode[]
}

async function makeHotStacks(root: EventSpan): Promise<void> {
    if (typesPath) {
        await addTypeTrees(root);
    }

    const positionMap = await getNormalizedPositions(root);

    const tree = await makePrintableTree(root, /*currentFile*/ undefined, positionMap);
    
    if (tree && Object.entries(tree).length) {    
        if (opts.json) {
            fs.writeFileSync(opts.json, JSON.stringify(tree, null, "  "))
        }
        console.log("Hot Spots");
        const consoleTree = treeNodeToTreeifyTree(tree!)
        console.log(treeify.asTree(consoleTree, /*showValues*/ false, /*hideFunctions*/ true));
    }
    else {
        console.log("No hot spots found")
    }
}

async function addTypeTrees(root: EventSpan): Promise<void> {
    const stack: EventSpan[] = [];
    stack.push(root);

    while(stack.length) {
        const curr = stack.pop()!;
        if (curr.children.length === 0) {
            if (curr.event?.name === "structuredTypeRelatedTo") {
                const types = await getTypes();
                if (types.length) {
                    curr.typeTree = {
                        ...getTypeTree(types, curr.event.args!.sourceId),
                        ...getTypeTree(types, curr.event.args!.targetId),
                    };
                }
            }
            else if (curr.event?.name === "getVariancesWorker") {
                const types = await getTypes();
                if (types.length) {
                    curr.typeTree = getTypeTree(types, curr.event.args!.id);
                }
            }
        }

        stack.push(...curr.children); // Order doesn't matter during this traversal
    }
}

async function getNormalizedPositions(root: EventSpan): Promise<PositionMap> {
    const positionMap = new Map<string, (number | LineChar)[]>();
    recordPositions(root, /*currentFile*/ undefined);

    const map = new Map<string, Map<string, LineChar>>(); // NB: can't use LineChar as map key
    for (const entry of Array.from(positionMap.entries())) {
        try {
            const path = entry[0];
            const sourceStream = fs.createReadStream(path, { encoding: "utf-8" });

            const rawPositions = entry[1];
            const normalizedPositions = await normalizePositions(sourceStream, rawPositions);

            const pathMap = new Map<string, LineChar>();
            for (let i = 0; i < rawPositions.length; i++) {
                const rawPosition = rawPositions[i];
                const key = typeof rawPosition === "number" ? Math.abs(rawPosition).toString() : getLineCharMapKey(...rawPosition as LineChar);
                pathMap.set(key, normalizedPositions[i]);
            }

            map.set(path, pathMap);
        } catch {
            // Not finding a file is expected if this isn't the box on which the trace was recorded.
        }
    }

    return map;

    function recordPositions(span: EventSpan, currentFile: string | undefined): void {
        if (span.event?.name === "checkSourceFile") {
            currentFile = span.event!.args!.path;
        }
        else if (currentFile && span.event?.cat === "check") {
            const args = span.event.args;
            if (args?.pos) {
                recordPosition(currentFile, args.pos);
            }
            if (args?.end) {
                recordPosition(currentFile, -args.end); // Negative since end should not be moved past trivia
            }
        }

        for (const child of span.children) {
            recordPositions(child, currentFile);
        }

        recordPositionsInTypeTree(span.typeTree);
    }

    function recordPositionsInTypeTree(typeTree: any): void {
        if (!typeTree) return;

        for (const typeString in typeTree) {
            const type = JSON.parse(typeString);
            if (type.location) {
                const location = type.location;
                recordPosition(location.path, [ location.line, location.char ]);
            }

            recordPositionsInTypeTree(typeTree[typeString]);
        }
    }

    function recordPosition(path: string, position: number | LineChar): void {
        if (!positionMap.has(path)) {
            positionMap.set(path, []);
        }

        positionMap.get(path)!.push(position);
    }
}

let typesCache: undefined | readonly any[];
async function getTypes(): Promise<readonly any[]> {
    if (!typesCache) {
        try {
            const json = await fs.promises.readFile(typesPath, { encoding: "utf-8" });
            typesCache = JSON.parse(json);
        }
        catch (e) {
            console.error(`Error reading types file: ${e.message}`);
            typesCache = [];
        }
    }

    return typesCache!;
}

async function makePrintableTree(curr: EventSpan, currentFile: string | undefined, positionMap: PositionMap): Promise<TreeNode | undefined> {
    if (curr.event?.name === "checkSourceFile") {
        currentFile = curr.event.args!.path;
    }

    const node = eventToTreeNode();
    if (node) {
        node.time = `${Math.round((curr.end - curr.start) / 1000)}ms`
        
        if (curr.children.length) {
            const sortedChildren = curr.children.sort((a, b) => (b.end - b.start) - (a.end - a.start));
            const nodes: TreeNode[] = []

            for (const child of sortedChildren) {
                const tree = await makePrintableTree(child, currentFile, positionMap)
                if (tree) nodes.push(tree)
            }

            node.children = nodes
        }
    }

    if (curr.typeTree && node) {
       updateTypeTreePositions(node, curr.typeTree);
    }

    return node;

    function eventToTreeNode(): TreeNode | undefined {
        const treeNode: TreeNode = {
            message: "",
            terseMessage: "Hot Spots",
            type: "hot-spots",
            children: []
        }
        if (!curr.event) return treeNode

        const event = curr.event;
        treeNode.type = event.name
        
        switch (event.name) {
            // TODO (https://github.com/amcasey/ts-analyze-trace/issues/2)
            // case "findSourceFile":
            //     return `Load file ${event.args!.fileName}`;
            // TODO (https://github.com/amcasey/ts-analyze-trace/issues/3)
            // case "emit":
            //     return `Emit`;
            case "checkSourceFile":
                treeNode.message = `Check file ${formatPath(currentFile!)}`
                treeNode.terseMessage = `Check file ${path.basename(currentFile!)}`
                treeNode.start = {
                    file: currentFile!
                }

                return treeNode

            case "structuredTypeRelatedTo":
                const args = event.args!;
                treeNode.message = `Compare types ${args.sourceId} and ${args.targetId}`;
                treeNode.terseMessage = `Compare types ${args.sourceId} and ${args.targetId}`;
                // TODO: Add start and end links
                return 

            case "getVariancesWorker":
<<<<<<< HEAD
                treeNode.message = `Compute variance of type ${event.args!.id}`;
                treeNode.terseMessage = `Compute variance of type ${event.args!.id}`;
                return 

=======
                return `Determine variance of type ${event.args!.id}`;
>>>>>>> 2d116c43
            default:
                if (event.cat === "check" && event.args && event.args.pos && event.args.end) {
                    if (positionMap.has(currentFile!)) {
                        const updatedPos = positionMap.get(currentFile!)!.get(event.args.pos.toString())!;
                        const updatedEnd = positionMap.get(currentFile!)!.get(event.args.end.toString())!;
                        treeNode.message =  `${unmangleCamelCase(event.name)} from (line ${updatedPos[0]}, char ${updatedPos[1]}) to (line ${updatedEnd[0]}, char ${updatedEnd[1]})`;
                        treeNode.terseMessage = unmangleCamelCase(event.name);
                        treeNode.start = {
                            file: currentFile!,
                            offset: event.args.pos,
                        }
                        treeNode.end = {
                            file: currentFile!,
                            offset: event.args.end,
                        }
                        return treeNode;
                    }
                    else {
                        treeNode.message = `${unmangleCamelCase(event.name)} from offset ${event.args.pos} to offset ${event.args.end}`
                        treeNode.terseMessage = unmangleCamelCase(event.name);
                        return treeNode;
                    }
                }
                return undefined;
        }
    }

    function updateTypeTreePositions(node: TreeNode, typeTree: any): any {
        if (!typeTree) return;

        let newTree = {};
        for (let typeString in typeTree) {
            const subtree = typeTree[typeString];

            const type = JSON.parse(typeString);
            if (type.location) {
                const path = type.location.path;
                if (positionMap.has(path)) {
                    const updatedPosition = positionMap.get(path)!.get(getLineCharMapKey(type.location.line, type.location.char))!;
                    [ type.location.line, type.location.char ] = updatedPosition;

                    typeString = JSON.stringify(type);
                }

                typeString = typeString.replace(path, formatPath(path));
            }

            newTree[typeString] = updateTypeTreePositions(node, subtree);
        }

        return newTree;
    }
}

function formatPath(p: string) {
    if (/node_modules/.test(p)) {
        p = p.replace(/\/node_modules\/([^@][^/]+)\//g, `/node_modules/${chalk.cyan("$1")}/`);
        p = p.replace(/\/node_modules\/(@[^/]+\/[^/]+)/g, `/node_modules/${chalk.cyan("$1")}/`);
    }
    else {
        p = path.join(path.dirname(p), chalk.cyan(path.basename(p)));
    }
    return chalk.magenta(path.normalize(p));
}

function unmangleCamelCase(name: string) {
    let result = "";
    for (const char of [...<any>name]) {
        if (!result.length) {
            result += char.toLocaleUpperCase();
            continue;
        }

        const lower = char.toLocaleLowerCase();
        if (char !== lower) {
            result += " ";
        }

        result += lower;
    }
    return result;
}

function getLineCharMapKey(line: number, char: number) {
    return `${line},${char}`;
}

function treeNodeToTreeifyTree(node: TreeNode) {
    const obj = {}
    const toKey = (node: TreeNode) => `${node.message} (${node.time})`

    let value: any | null = null
    if (node.children){
        let newValue = {}
        node.children.forEach(c => {
             newValue[toKey(c)] = treeNodeToTreeifyTree(c)
        });
        value = newValue
    }
    obj[toKey(node)] = value

    return obj
}<|MERGE_RESOLUTION|>--- conflicted
+++ resolved
@@ -414,14 +414,10 @@
                 return 
 
             case "getVariancesWorker":
-<<<<<<< HEAD
                 treeNode.message = `Compute variance of type ${event.args!.id}`;
                 treeNode.terseMessage = `Compute variance of type ${event.args!.id}`;
                 return 
 
-=======
-                return `Determine variance of type ${event.args!.id}`;
->>>>>>> 2d116c43
             default:
                 if (event.cat === "check" && event.args && event.args.pos && event.args.end) {
                     if (positionMap.has(currentFile!)) {
